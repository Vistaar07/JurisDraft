--- conflicted
+++ resolved
@@ -6,13 +6,8 @@
 # --- Configuration ---
 API_KEY_FILE = "api_keys.json"
 OUTPUT_DIR = "CaseLawData"
-<<<<<<< HEAD
-QUERY_FILE = "queries.txt"
-PAGES_PER_QUERY = 20  # WARNING: Set this to a low number (e.g., 2) for testing to manage costs.
-=======
 QUERY_FILE_MASTER = "queries.txt" # The file with ALL queries
 PAGES_PER_QUERY = 20  # Set this to your new, higher target (e.g., 20 or 30)
->>>>>>> efd6f272
 
 # A comprehensive dictionary of all queries organized by category
 # This will be used to create 'queries.txt' if it doesn't exist
@@ -92,15 +87,6 @@
     }
 }
 
-<<<<<<< HEAD
-def run_collection():
-    """
-    Writes queries to a file and executes the ikapi.py script to download data.
-    """
-    print("--- Starting Data Collection Process ---")
-
-    # 1. Flatten all queries from the dictionary into a single list
-=======
 def load_api_keys():
     """Loads a list of API keys from the JSON file."""
     try:
@@ -125,34 +111,11 @@
         return
 
     print(f"'{QUERY_FILE_MASTER}' not found. Generating from script...")
->>>>>>> efd6f272
     all_queries = []
     for category, subcategories in QUERIES_BY_CATEGORY.items():
         for subcategory, queries in subcategories.items():
             all_queries.extend(queries)
 
-<<<<<<< HEAD
-    # 2. Write all queries to the input file
-    try:
-        with open(QUERY_FILE, 'w', encoding='utf-8') as f:
-            for query in all_queries:
-                f.write(f"{query}\n")
-        print(f"Successfully created '{QUERY_FILE}' with {len(all_queries)} queries.")
-    except IOError as e:
-        print(f"Error: Could not write to file {QUERY_FILE}. {e}")
-        return
-
-    # 3. Construct the command to run ikapi.py
-    command = [
-        sys.executable,  # Use the same python interpreter that is running this script
-        "ikapi.py",
-        "-s", API_TOKEN,
-        "-D", OUTPUT_DIR,
-        "-Q", QUERY_FILE,
-        "-p", str(PAGES_PER_QUERY),
-        "--pathbysrc"
-    ]
-=======
     try:
         with open(QUERY_FILE_MASTER, 'w', encoding='utf-8') as f:
             for query in all_queries:
@@ -176,25 +139,11 @@
 
     # 2. Make sure the master query file exists
     write_master_query_file()
->>>>>>> efd6f272
 
     # 3. Loop through each API key
     for i, api_key in enumerate(api_keys):
         print(f"\n--- Attempting to run with API Key #{i + 1} ---")
 
-<<<<<<< HEAD
-    # 4. Run the ikapi.py script as a subprocess
-    try:
-        # The process will run in the current terminal window, showing all output
-        subprocess.run(command, check=True)
-        print("\n--- Data Collection Process Completed Successfully ---")
-    except FileNotFoundError:
-        print("Error: 'ikapi.py' not found. Make sure it's in the same directory.")
-    except subprocess.CalledProcessError as e:
-        print(f"Error: The data collection script failed with exit code {e.returncode}.")
-    except Exception as e:
-        print(f"An unexpected error occurred: {e}")
-=======
         # 4. Construct the command
         command = [
             sys.executable,  # Use the current Python interpreter
@@ -235,7 +184,6 @@
             return # A fatal error, so stop
 
     print("All API keys have been tried.")
->>>>>>> efd6f272
 
 if __name__ == '__main__':
     run_collection()