--- conflicted
+++ resolved
@@ -31,7 +31,7 @@
         self.maxpages   = args.maxpages
         self.pathbysrc  = args.pathbysrc
         self.queue      = multiprocessing.Queue(20)
-        self.num_workers= args.numworkers
+        self.num_workers= args.numworkers 
         self.addedtoday = args.addedtoday
         self.fromdate   = args.fromdate
         self.todate     = args.todate
@@ -58,11 +58,7 @@
         if isinstance(results, bytes):
             results = results.decode('utf8')
         return results
-<<<<<<< HEAD
-
-=======
    
->>>>>>> efd6f272
     def call_api(self, url):
         count = 0
 
@@ -81,7 +77,7 @@
                 count += 1
                 time.sleep(count * 100)
             else:
-                break
+                break 
 
         return results
 
@@ -139,9 +135,9 @@
 
         jsonpath = self.storage.get_json_path('%d q: %s' % (docid, q))
         success = self.storage.save_json(jsonstr, jsonpath)
-        return success
-
-    def download_doc(self, docid, docpath):
+        return success    
+
+    def download_doc(self, docid, docpath):    
         success = False
         orig_needed = self.orig
         jsonpath, origpath = self.storage.get_json_orig_path(docpath, docid)
@@ -159,8 +155,8 @@
                 self.logger.error('Error in getting doc %s', docid)
                 return success
 
-            self.logger.info('Saved %s', d['title'])
-            self.storage.save_json(jsonstr, jsonpath)
+            # Use .get() to safely access the title, providing a default if it's missing
+            self.logger.info('Saved %s', d.get('title', f'Document ID {docid} (No Title)'));            self.storage.save_json(jsonstr, jsonpath)
             success = True
 
             if orig_needed:
@@ -171,7 +167,7 @@
             orig = self.fetch_orig_doc(docid)
             if orig and self.storage.save_original(orig, origpath):
                 self.logger.info('Saved original %s', docid)
-        return success
+        return success        
 
     def make_query(self, q):
         if self.fromdate:
@@ -197,7 +193,7 @@
         while 1:
             results = self.search(q, pagenum, self.maxpages)
             obj = json.loads(results)
-
+ 
             if 'docs' not in obj or len(obj['docs']) <= 0:
                 break
             docs = obj['docs']
@@ -207,7 +203,7 @@
                 if self.download_doc(doc['tid'], docpath):
                     docids.append(doc['tid'])
 
-            pagenum += self.maxpages
+            pagenum += self.maxpages 
 
         return docids
 
@@ -243,13 +239,13 @@
 
                 if self.pathbysrc:
                     docpath = self.storage.get_docpath(doc['docsource'], doc['publishdate'])
-                else:
+                else:    
                     docpath = self.storage.get_docpath_by_position(datadir, current)
                 if self.download_doc(docid, docpath):
                     docids.append(docid)
                 current += 1
 
-            pagenum += self.maxpages
+            pagenum += self.maxpages 
         return docids
 
     def worker(self):
@@ -272,7 +268,7 @@
             process =  multiprocessing.Process(target = self.worker)
             process.start()
             workers.append(process)
-
+      
         for q in queries:
             q = self.make_query(q)
             self.queue.put(q)
@@ -326,7 +322,7 @@
     def get_file_extension(self, mtype):
         t = 'unkwn'
         if not mtype:
-            pass
+            pass 
         elif re.match('text/html', mtype):
             t = 'html'
         elif re.match('application/postscript', mtype):
@@ -337,7 +333,7 @@
             t = 'txt'
         elif re.match('image/png', mtype):
             t = 'png'
-        return t
+        return t 
 
     def save_original(self, orig, origpath):
         obj = json.loads(orig)
@@ -388,35 +384,35 @@
 
 def get_arg_parser():
     parser = argparse.ArgumentParser(description='For downloading from the api.indiankanoon.org endpoint', add_help=True)
-    parser.add_argument('-l', '--loglevel', dest='loglevel', action='store', \
+    parser.add_argument('-l', '--loglevel', dest='loglevel', action='store',\
                         required = False, default = 'info', \
                         help='log level(error|warning|info|debug)')
 
-    parser.add_argument('-g', '--logfile', dest='logfile', action='store', \
+    parser.add_argument('-g', '--logfile', dest='logfile', action='store',\
                         required = False, default = None, help='log file')
-
-    parser.add_argument('-c', '--doctype', dest='doctype', action='store', \
+   
+    parser.add_argument('-c', '--doctype', dest='doctype', action='store',\
                         required= False, help='doctype')
-    parser.add_argument('-f', '--fromdate', dest='fromdate', action='store', \
+    parser.add_argument('-f', '--fromdate', dest='fromdate', action='store',\
                         required= False, help='from date in DD-MM-YYYY format')
-    parser.add_argument('-t', '--todate', dest='todate', action='store', \
+    parser.add_argument('-t', '--todate', dest='todate', action='store',\
                         required= False, help='to date in DD-MM-YYYY format')
-    parser.add_argument('-S', '--sortby', dest='sortby', action='store', \
+    parser.add_argument('-S', '--sortby', dest='sortby', action='store',\
                         required= False, help='sort results by (mostrecent|leastrecent)')
 
-    parser.add_argument('-D', '--datadir', dest='datadir', action='store', \
+    parser.add_argument('-D', '--datadir', dest='datadir', action='store',\
                         required= True,help='directory to store files')
-    parser.add_argument('-s', '--sharedtoken', dest='token', action='store', \
+    parser.add_argument('-s', '--sharedtoken', dest='token', action='store',\
                         required= True,help='api.ik shared token')
 
-    parser.add_argument('-q', '--query', dest='q', action='store', \
+    parser.add_argument('-q', '--query', dest='q', action='store',\
                         required = False, help='ik query')
-    parser.add_argument('-Q', '--qfile', dest='qfile', action='store', \
+    parser.add_argument('-Q', '--qfile', dest='qfile', action='store',\
                         required = False, help='queries in a file')
     parser.add_argument('-d', '--docid', type = int, dest='docid', \
                         action='store', required = False, help='ik docid')
 
-    parser.add_argument('-o', '--original', dest='orig', action='store_true', \
+    parser.add_argument('-o', '--original', dest='orig', action='store_true',\
                         required = False,   help='ik original')
 
     parser.add_argument('-m', '--maxcites', type = int, dest='maxcites', \
@@ -432,7 +428,7 @@
                         action='store_true', required = False, \
                         help='save docs by src')
     parser.add_argument('-a', '--addedtoday', dest='addedtoday', \
-                        action='store_true', required = False, default = False, \
+                        action='store_true', required = False, default = False,\
                         help='Search only for documents that were added today')
     parser.add_argument('-N', '--workers', type = int, dest='numworkers', \
                         action='store', default = 5, required = False, \
@@ -443,19 +439,19 @@
 dateformat  = '%Y-%m-%d %H:%M:%S'
 
 def initialize_file_logging(loglevel, filepath):
-    logging.basicConfig( \
-        level    = loglevel, \
-        format   = logformat, \
+    logging.basicConfig(\
+        level    = loglevel,   \
+        format   = logformat,  \
         datefmt  = dateformat, \
         stream   = filepath
     )
 
 def initialize_stream_logging(loglevel = logging.INFO):
-    logging.basicConfig( \
-        level    = loglevel, \
+    logging.basicConfig(\
+        level    = loglevel,  \
         format   = logformat, \
         datefmt  = dateformat \
-        )
+    )
 
 def setup_logging(level, filename = None):
     leveldict = {'critical': logging.CRITICAL, 'error': logging.ERROR, \
@@ -478,7 +474,7 @@
 
     logger = logging.getLogger('ikapi')
 
-    filestorage = FileStorage(args.datadir)
+    filestorage = FileStorage(args.datadir) 
     ikapi       = IKApi(args, filestorage)
 
     has_more = True
